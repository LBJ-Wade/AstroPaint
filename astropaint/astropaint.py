"""
library for simulating semi-analytic mock maps of CMB secondary anisotropies
"""

__author__ = "Siavash Yasini"
__email__ = "yasini@usc.edu"

import os
import numpy as np
import pandas as pd
from matplotlib import cm
from warnings import warn
import inspect
from itertools import product
import operator
import ray
import re
from functools import partial
from tqdm.auto import tqdm
import pdb
#from memory_profiler import profile
from astropaint.lib.log import CMBAlreadyAdded, NoiseAlreadyAdded

try:
    import healpy as hp
except ModuleNotFoundError:
    warn("Healpy is not installed. You cannot use the full sky canvas without it.")

#import sys
#print(sys.path)
from astropy.coordinates import cartesian_to_spherical
from .lib import transform, utilities

# find the package path; same as __path__
path_dir = os.path.dirname(os.path.abspath(__file__))

#########################################################
#                  Halo Catalog Object
#########################################################


class Catalog:

    """halo catalog containing halo masses, locations, velocities, and redshifts

    Units
    -----

    x, y, z: [Mpc]
    v_x, v_y, v_z: [km/s]
    M_200c: [M_sun]
    """
    def __init__(self,
                 data=None,
                 calculate_redshifts=False,
                 default_redshift=0,
                 ):

        """

        Parameters
        ----------
        data: dataframe or str
            Input data can be either a pandas dataframe or any table with the
            following columns:

            ["x", "y", "z", "v_x", "v_y", "M_200c"]

            Alternatively data can be set to a string indicating the name of
            a halo catalog to be loaded. There are various options for the input
            string:

            "random box" and "random shell" (case insensitive) respectively call
            .generate_random_box() and .generate_random_shell() methods with the
            default arguments.

            "test" generates 6 test halos in the positive and negative x, y, z
            directions. This is useful for testing and building prototypes.

            Any other string will be looked up as the name of a csv file under
            astropaint/data/

            e.g. "websky", "MICE", or "Sehgal"

        calculate_redshifts: bool
            if True, redshifts of objects will be calculated from the comoving
            distance according to the latest Planck cosmology (astropy.cosmo.Planck18_arXiv_v2)

            This can be numerically expensive for large catalogs so if your
            catalog already comes with redshifts, set this to False to save time.

        default_redshift: float

            If calculate_redshift is set to False, this value will be used as the
            default redshift for all the halos.

        """
        #TODO: define attribute dictionary with __slots__

        self._build_counter = 0

        self.calculate_redshifts = calculate_redshifts
        # if calculate_redshifts==False, assume this redshift for everything
        self.default_redshift = default_redshift

        # if no input is provided generate a random catalog
        if data is None:
            self.data = self._initialize_catalog(1)
            #self.generate_random_box()
        elif isinstance(data, str):
            if re.match(".*random.*box", data, re.IGNORECASE):
                self.generate_random_box()
            elif re.match(".*random.*shell", data, re.IGNORECASE):
                self.generate_random_shell()
            elif re.match(".*test.*", data, re.IGNORECASE):
                self.generate_test_box(configuration=["all"])
            else:
                self.load_from_csv(data)
        else:
            #FIXME: check data type and columns
            self.data = data

        # .................
        # octant signatures
        # .................

        # (x,y,z) signatures for each octant e.g. (+,+,+) , (+,+,-) etc.
        self.octant_signature = self._get_octant_signatures(mode="user")

        # same thing but for use in calculations
        self._octant_shift_signature = self._get_octant_signatures(mode="shift")
        self._octant_mirror_signature = self._get_octant_signatures(mode="mirror")
        self._octant_rotate_signature = self._get_octant_signatures(mode="rotate")

        # TODO: check input type/columns/etc

    # ------------------------
    #       properties
    # ------------------------

    @property
    def data(self):
        return self._data

    @data.setter
    def data(self, val):
        self._data = val
        self._data = pd.DataFrame(self.data).reset_index(drop=True)

        self.size = len(self._data)
        self.box_size = self._get_box_size()

        if self._build_counter>0:
            print("Catalog data has been modified...\n")
        # build the complete data frame
        # e.g. angular distances, radii, etc.
        self.build_dataframe(calculate_redshifts=self.calculate_redshifts,
                             default_redshift=self.default_redshift)

    # ------------------------
    #         sample data
    # ------------------------

    #TODO: support inputs other than csv
    def load_from_csv(self, sample_name="MICE"):
        """load sample data using the name of dataset"""
        if not sample_name.endswith(".csv"):
            sample_name += ".csv"
        fname = os.path.join(path_dir, "data", f"{sample_name}")

        print(f"Catalog loaded from:\n{fname}")

        self.data = pd.read_csv(fname, index_col=0)

    def save_to_csv(self, sample_name):
        """load sample data using the name of dataset"""
        if not sample_name.endswith(".csv"):
            sample_name += ".csv"

        fname = os.path.join(path_dir, "data", f"{sample_name}")

        self.data.to_csv(fname)
        print(f"Catalog saved to:\n{fname}")

    def generate_random_box(self,
                            box_size=50,
                            v_max=100,
                            mass_min=1E14,
                            mass_max=1E15,
                            n_tot=50000,
                            put_on_shell=False,
                            inplace=True,
                            ):

        catalog = self._initialize_catalog(n_tot)

        print("generating random catalog...\n")
        # generate random positions
        x, y, z = np.random.uniform(low=-box_size/2,
                                    high=box_size/2,
                                    size=(3, n_tot))

        if put_on_shell:
            (x, y, z) = box_size * np.true_divide((x, y, z), np.linalg.norm((x, y, z), axis=0))

        catalog["x"], catalog["y"], catalog["z"] = x, y, z

        # generate random velocities
        v_x, v_y, v_z = np.random.uniform(low=-v_max,
                                          high=v_max,
                                          size=(3, n_tot))

        catalog["v_x"], catalog["v_y"], catalog["v_z"] = v_x, v_y, v_z

        # generate random log uniform masses
        catalog["M_200c"] = np.exp(np.random.uniform(low=np.log(mass_min),
                                                     high=np.log(mass_max),
                                                     size=n_tot))
        if inplace:
            self.data = pd.DataFrame(catalog)
        else:
            return pd.DataFrame(catalog)  # convert catalog to pandas data frame

    def generate_random_shell(self,
                              shell_radius=50,
                              v_max=100,
                              mass_min=1E14,
                              mass_max=1E15,
                              n_tot=50000,
                              inplace=True,
                              ):

        catalog = self._initialize_catalog(n_tot)

        print("generating random catalog...\n")
        # generate random points according to http://mathworld.wolfram.com/SpherePointPicking.html
        u,v = np.random.uniform(low=0,
                                high=1,
                                size=(2, n_tot))

        phi = 2 * np.pi * u
        theta = np.arccos(2 * v -1)
#        (x, y, z) = box_size * np.true_divide((x, y, z), np.linalg.norm((x, y, z), axis=0))

        catalog["x"], catalog["y"], catalog["z"] = np.sin(theta) * np.cos(phi),\
                                                   np.sin(theta) * np.sin(phi),\
                                                   np.cos(theta)

        catalog[["x", "y", "z"]] *= shell_radius

        # generate random velocities
        v_x, v_y, v_z = np.random.uniform(low=-v_max,
                                          high=v_max,
                                          size=(3, n_tot))

        catalog["v_x"], catalog["v_y"], catalog["v_z"] = v_x, v_y, v_z

        # generate random log uniform masses
        catalog["M_200c"] = np.exp(np.random.uniform(low=np.log(mass_min),
                                                     high=np.log(mass_max),
                                                     size=n_tot))
        if inplace:
            self.data = pd.DataFrame(catalog)
        else:
            return pd.DataFrame(catalog)  # convert catalog to pandas data frame

    def generate_test_box(self,
                          configuration=["all"],
                          distance=100,
                          mass=1E15,
                          inplace=True,
                          ):

        catalog = pd.DataFrame(self._initialize_catalog(0))
        config_dict = {"front": (1, 0, 0),
                       "back": (-1, 0, 0),
                       "left": (0, 1, 0),
                       "right": (0, -1, 0),
                       "top": (0, 0, 1),
                       "bottom": (0, 0, -1),
                       }

        # set configuration for "all" keyword
        if "all" in configuration:
            configuration = config_dict.keys()

        for key in configuration:
            # get the coordinates from config_dic and load it in a dataframe
            x, y, z = config_dict[key]
            df = pd.DataFrame(Catalog._initialize_catalog(1))
            df["x"], df["y"], df["z"] = x, y, z
            df[["x", "y", "z"]] *= distance

            # set the mass
            df["M_200c"] = mass

            # append the test case to the catalog
            catalog = catalog.append(df, ignore_index=True)

        if inplace:
            self.data = pd.DataFrame(catalog)
        else:
            return pd.DataFrame(catalog)  # return the pandas dataframe

    # ------------------------
    #         methods
    # ------------------------

    def build_dataframe(self,
                        calculate_redshifts=False,
                        default_redshift=0):

        #TODO: add units documentation to the catalog for reference
        self._build_counter = 1
        print("Building the dataframe and updating all the parameters...\n")

        # calculate the comoving distance and angular position (theta and phi in radians)
        self.data['D_c'], self.data['lat'], self.data['lon'] = cartesian_to_spherical(
                                                                    self.data['x'].values,
                                                                    self.data['y'].values,
                                                                    self.data['z'].values)
        if calculate_redshifts:
            self.data['redshift'] = self.data['D_c'].apply(transform.D_c_to_redshift)
        else:
            try:
                self.data['redshift']
            except KeyError:
                self.data['redshift'] = pd.Series([default_redshift]*len(self.data['D_c']))

        # theta = pi/2 - lat , phi = lon
        self.data['theta'] = np.pi / 2 - self.data['lat']
        self.data['phi'] = self.data['lon']

        # convert lonlat coords to deg
        self.data['lon'], self.data['lat'] = np.rad2deg((self.data['lon'], self.data['lat']))

        # calculate angular diameter distance, virial radius and angular size
        self.data['D_a'] = transform.D_c_to_D_a(self.data['D_c'], self.data['redshift'])
        self.data['R_200c'] = transform.M_200c_to_R_200c(self.data['M_200c'], self.data['redshift'])
        self.data['c_200c'] = transform.M_200c_to_c_200c(self.data['M_200c'], self.data['redshift'])
        self.data['R_th_200c'] = transform.radius_to_angsize(self.data['R_200c'],
                                                             self.data['D_a'], arcmin=True)
        #TODO: change redshift to nonuniversal value
        self.data['rho_s'] = transform.M_200c_to_rho_s(self.data['M_200c'],
                                                       self.data['redshift'],
                                                       self.data['R_200c'],
                                                       self.data['c_200c'])

        self.data['R_s'] = np.true_divide(self.data['R_200c'], self.data['c_200c'])

        # find the cartesian to spherical coords transformation matrix
        J_cart2sph = transform.get_cart2sph_jacobian(self.data['theta'].values,
                                                     self.data['phi'].values)
        # J_sph2cart = transform.sph2cart(self.data['co-lat'].values,self.data['lon'].values)

        # transform the velocity field and define v_r (radial), v_th (co-latitude), v_ph (longitude)
        v_cart = np.array([self.data['v_x'], self.data['v_y'], self.data['v_z']])
        self.data['v_r'], self.data['v_th'], self.data['v_ph'] = np.einsum('ij...,i...->j...',
                                                                           J_cart2sph, v_cart)

        self.data['v_lat'] = -self.data['v_th']
        self.data['v_lon'] = self.data['v_ph']

        print("Done!")

    def _get_box_size(self):
        """find the catalog box size from x, y, z coordinates"""

        Lx = self.data["x"].max() - self.data["x"].min()
        Ly = self.data["y"].max() - self.data["y"].min()
        Lz = self.data["z"].max() - self.data["z"].min()

        return Lx, Ly, Lz

    @staticmethod
    def _get_octant_signatures(mode="user"):
        """calculate the octant signatures to be used in replication function later"""

        # set up the octant signature with +1, -1 indicating the sign of each axis
        # e.g. (+1,+1,+1) is the first octant/ (-1,+1,+1) is the second octant etc.
        x_signs = np.sign(np.exp(1.j * (np.arange(8) * np.pi / 2 + np.pi / 4)).real).astype(int)
        y_signs = np.sign(np.exp(1.j * (np.arange(8) * np.pi / 2 + np.pi / 4)).imag).astype(int)
        z_signs = np.array(4 * [1] + 4 * [-1])

        # put them together as a reference dictionary
        oct_sign_dict = dict(enumerate(zip(x_signs, y_signs, z_signs)))

        if mode == "user":
            sign_dict = {1: "+",
                         -1: "-"}
            # (x,y,z) signatures for each octant e.g. (+,+,+) , (+,+,-) etc.
            octant_signature = [(sign_dict[i], sign_dict[j], sign_dict[k])
                                for (i, j, k) in oct_sign_dict.values()]

        elif mode == "shift":
            sign_dict = {1 : 0,
                         -1: -1}
            octant_signature = [(sign_dict[i], sign_dict[j], sign_dict[k])
                                for (i, j, k) in oct_sign_dict.values()]


        elif mode == "mirror":
            octant_signature = product((+1, -1), repeat=3)

        elif mode == "rotate":
            # octant signature for replication by rotation
            octant_signature = sorted(product([0, 1, 2, 3], [1, -1]),
                                                              key=operator.itemgetter(1),
                                                              reverse=True)
        else:
            raise KeyError("octant signature mode not defined")

        octant_signature = dict(enumerate(octant_signature))
        return octant_signature

    @staticmethod
    def _initialize_catalog(n_tot):
        """initialize an empty catalog with x, y, z, v_x, v_y, v_z, M_200c columns"""

        dtype = {"names": ["x", "y", "z", "v_x", "v_y", "v_z", "M_200c"],
                 "formats": 7 * [np.float32]}

        catalog = np.zeros(n_tot, dtype)
        return pd.DataFrame(catalog)

    @staticmethod
    def _set_octant(df, octant):
        """Affix an octant column to a copy of the data frame """
        df_copy = df.copy() #FIXME: Make sure shallow copy is safe
        df_copy["octant"] = octant
        return df_copy

    @staticmethod
    def _tile_by_shifting(coords, boxsize, move_signature):
        """tile a 3d box by shifting coordinates according to the move signatures in
        _octant_shift_signature
        e.g. (0,0,-1) shifts the box down one unit in the -z direction"""

        #TODO: assert 3d arrays
        #TODO: assert array move signature
        x, y, z = coords
        dx, dy, dz = move_signature * boxsize

        x += dx
        y += dy
        z += dz

        return pd.Series([x, y, z])

    @staticmethod
    def _tile_by_mirroring(coords, boxsize, move_signature):
        """tile a 3d box by reflecting coordinates according to the move signatures in
        _octant_mirror_signature
        e.g. (+1,+1,-1) reflects the box along the x-y plane (in the -z direction)"""

        # TODO: assert 3d arrays
        # TODO: assert array move signature
        x, y, z = coords
        # boxsize is redundant and is used for consistency
        dx, dy, dz = move_signature

        x *= dx
        y *= dy
        z *= dz

        return pd.Series([x, y, z])

    @staticmethod
    def _tile_by_rotating(coords, boxsize, move_signature):
        """tile a 3d box by rotating coordinates according to the move signatures in
        _octant_rotate_signature
        e.g. (1,1) rotates the box counter-clockwise around the z axis"""

        # TODO: assert 3d arrays
        # TODO: assert array move signature
        x, y, z = coords
        # boxsize is redundant and is used for consistency
        n, z_sign = move_signature

        # rotate the coordinates according to the transformation in Sehgah 2010 Eq 28
        xiy = (x + np.sign(z_sign)*1.j*y)*np.exp(1.j*(n-0.5*np.sign(z_sign)+0.5)*np.pi/2)
        x = xiy.real
        y = xiy.imag
        z *= z_sign

        return pd.Series([x, y, z])

    def replicate(self,
                  mode="rotate"):
        """
        Replicate an octant to get a whole-sky box

        Parameters
        ----------
        mode

        Returns
        -------

        """
        assert mode in ["shift", "rotate", "mirror"], "mode can be either 'shift', 'rotate', " \
                                                      "or 'mirror."

        # add the octant column to data
        # define local variable data to force catalog rebuilding at the end
        data = pd.concat([self._set_octant(f, i) for (i, f) in enumerate(8*[self.data])],
                              axis=0, ignore_index=True)

        # set the replication mode and signature based on the given kwarg
        if mode.lower() == "shift":
            tile = self._tile_by_shifting
            move_signature = self._octant_shift_signature
        elif mode.lower() == "mirror":
            tile = self._tile_by_mirroring
            move_signature = self._octant_mirror_signature
        elif mode.lower() == "rotate":
            tile = self._tile_by_rotating
            move_signature = self._octant_rotate_signature

        # replicate the octants using the tiling function set above
        data[["x", "y", "z"]] = \
            data.apply(lambda row:
                            tile(
                                row[["x", "y", "z"]],
                                self.box_size,
                                np.array(move_signature[row["octant"]])
                                ),
                            axis=1)

        # reset data and rebuild the dataframe
        self.data = data

    def move_to_box_center(self):
        """move the observer from (0,0,0) to the center of the box (Lx/2, Ly/2, Lz/2) to make
        coordinates symmetric
        *Not recommended for light-cone catalogs"""

        data = self.data  # trick for forcing catalog rebuilding at the end
        Lx, Ly, Lz = self.box_size

        data["x"] -= Lx / 2
        data["y"] -= Ly / 2
        data["z"] -= Lz / 2

        # reset data and rebuild the dataframe
        self.data = data

    #TODO: for the cutting methods, avoid rebuilding the dataframe after every cut
    def cut_M_200c(self, mass_min=0., mass_max=np.inf, inplace=True):
        """
        Cut the catalog according the the given mass range

        Parameters
        ----------
        mass_min [M_sun]
            minimum halo mass to keep
        mass_max [M_sun]
            maximum halo mass to keep
        Returns
        -------
        None
        catalog.data will only contain halos with mass M in the range mass_min < M < mass_max
        """
        data = self.data[(self.data.M_200c > mass_min) & (self.data.M_200c < mass_max)]

        if inplace:
            self.data = data
        else:
            return data

    def cut_R_200c(self, R_min=0., R_max=np.inf, inplace=True):
        """
        Cut the catalog according the the given radius range

        Parameters
        ----------
        R_min [Mpc]
            minimum halo radius to keep
        R_max [Mpc]
            maximum halo radius to keep
        Returns
        -------
        None
        catalog.data will only contain halos with radius R in the range R_min < R < R_max
        """
        data = self.data[(self.data.R_200c > R_min) & (self.data.R_200c < R_max)]

        if inplace:
            self.data = data
        else:
            return data

    def cut_D_c(self, D_min=0., D_max=np.inf, inplace=True):
        """
        Cut the catalog according the the given comoving distance range

        Parameters
        ----------
        D_min [Mpc]
            minimum halo comoving distance to keep
        D_max [Mpc]
            maximum halo comoving distance to keep
        Returns
        -------
        None
        catalog.data will only contain halos with comoving distance D_c in the range D_min < D_c <
        D_max
        """
        data = self.data[(self.data.D_c > D_min) & (self.data.D_c < D_max)]

        if inplace:
            self.data = data
        else:
            return data

    def cut_D_a(self, D_min=0., D_max=np.inf, inplace=True):
        """
        Cut the catalog according the the given angular diameter distance range

        Parameters
        ----------
        D_min [Mpc]
            minimum halo angular diameter  distance to keep
        D_max [Mpc]
            maximum halo angular diameter  distance to keep
        Returns
        -------
        None
        catalog.data will only contain halos with angular diameter distance D_a in the range
        D_min < D_a < D_max
        """
        data = self.data[(self.data.D_a > D_min) & (self.data.D_a < D_max)]

        if inplace:
            self.data = data
        else:
            return data

    def cut_redshift(self, redshift_min=0., redshift_max=np.inf, inplace=True):
        """
        Cut the catalog according the the given redshift range

        Parameters
        ----------
        redshift_min
            minimum halo redshift to keep
        redshift_max
            maximum halo redshift to keep
        Returns
        -------
        None
        catalog.data will only contain halos with redshift in the range
        redshift_min < redshift < redshift_max
        """
        data = self.data[(self.data.redshift > redshift_min) &
                              (self.data.redshift < redshift_max)]

        if inplace:
            self.data = data
        else:
            return data

    def cut_lon_lat(self,
                   lon_range=[0, 360],
                   lat_range=[-90, 90],
                   inplace=True):
        """
        Cut the catalog according the the given longitude and latitude range 
        
        Parameters
        ----------
        lon_range [deg]
            range of longitutes to keep 
        lat_range [deg]
            rane of latitudes to keep
        Returns
        -------
        None
        catalog.data will only contain halos with longitutes in the range lon_range and 
        latitudes in the range lat_range
        """

        data = self.data[(self.data.lon > lon_range[0]) &
                              (self.data.lon < lon_range[1]) &
                              (self.data.lat > lat_range[0]) &
                              (self.data.lat < lat_range[1])]

        if inplace:
            self.data = data
        else:
            return data

    def cut_theta_phi(self,
                    theta_range=[0, np.pi],
                    phi_range=[0, 2 * np.pi],
                    inplace=True):
        """
        Cut the catalog according the the given longitude and latitude range

        Parameters
        ----------
        theta_range [rad]
            range of longitutes to keep
        phi_range [rad]
            rane of latitudes to keep
        Returns
        -------
        None
        catalog.data will only contain halos with theta in the range theta_range and
        phi in the range phi_range
        """

        data = self.data[(self.data.theta > theta_range[0]) &
                         (self.data.theta < theta_range[1]) &
                         (self.data.phi > phi_range[0]) &
                         (self.data.phi < phi_range[1])]
<<<<<<< HEAD

        if inplace:
            self.data = data
        else:
            return data

    def cut_mask(self, mask, threshold=0.5, inplace=True):
        """cut the catalog according to the input mask
        halos outside of the mask (mask<threshold) will be discarded"""

        # make sure npix is valid and then get the corresponding nside
        npix = len(mask)
        assert hp.isnpixok(npix), "bad number of pixels"
        nside = hp.npix2nside(npix)

        # find the pixels where each halo lies in
        angs = hp.ang2pix(nside, *self.data[["lon", "lat"]].values.T, lonlat=True)

        # check to see if the pixel is masked
        is_in_mask = mask[angs] >= threshold

=======

        if inplace:
            self.data = data
        else:
            return data

    def cut_mask(self, mask, threshold=0.5, inplace=True):
        """cut the catalog according to the input mask
        halos outside of the mask (mask<threshold) will be discarded"""

        # make sure npix is valid and then get the corresponding nside
        npix = len(mask)
        assert hp.isnpixok(npix), "bad number of pixels"
        nside = hp.npix2nside(npix)

        # find the pixels where each halo lies in
        angs = hp.ang2pix(nside, *self.data[["lon", "lat"]].values.T, lonlat=True)

        # check to see if the pixel is masked
        is_in_mask = mask[angs] >= threshold

>>>>>>> a171a2f5
        # slice the halos outside the mask
        data = self.data[is_in_mask]

        if inplace:
            self.data = data
        else:
            return data
#########################################################
#                  Canvas Object
#########################################################

class Canvas:
    """healpy or flat-sky canvas with the location of the halos to paint the signal on"""

    def __init__(self,
                 catalog,
                 nside,
                 mode="healpy",
                 #analyze=True,
                 R_times=1,  # the discs will be found around R_times x virial radius,
                 inclusive=False,
                 ):

        #TODO: define attribute dictionary with __slots__

        assert mode == "healpy", "currently only full sky is supported"

        self._nside = nside
        self._npix = hp.nside2npix(self.nside)
        self._lmax = 3 * self.nside-1
        self._ell = np.arange(self.lmax+1)
        self._cmap = cm.Greys_r
        self.R_times = R_times
        self.inclusive = inclusive

        self._pixels = np.zeros(self.npix)
        self._alm = None
        self._alm_is_outdated = True
        self._Cl = np.zeros(self.lmax+1)
        self._Cl_is_outdated = True

        self._catalog = catalog
        self.centers_D_a = self._catalog.data.D_a

        self.instantiate_discs()

        #if analyze:
        #    self.discs.analyze()

        #TODO: remove this
        #assert isinstance(catalog, Catalog), "input catalog has to be an instance of " \
        #                                     "astroPaint.Catalog"

        self._proj_dict = {"mollweide": hp.mollview,
                           "mollview": hp.mollview,
                           "moll": hp.mollview,
                           "cartesian": hp.cartview,
                           "cartview": hp.cartview,
                           "cart": hp.cartview,
                           }

        self.template_name = None

    # ------------------------
    #       properties
    # ------------------------

    # Immutables:

    @property
    def nside(self):
        return self._nside

    @property
    def npix(self):
        return self._npix

    @property
    def lmax(self):
        return self._lmax

    @property
    def ell(self):
        return self._ell

    @property
    def alm(self):
        if self._alm_is_outdated:
            self.get_alm()
        return self._alm

    # @alm.setter
    # def alm(self, val):
    #     self._Cl_is_outdated = True
    #     self._alm = val
    #
    @property
    def Cl(self):
        if self._Cl_is_outdated:
            self.get_Cl()
        return self._Cl

    @property
    def Dl(self):
        Dl = self.ell*(self.ell+1)*self.Cl/(2*np.pi)
        return Dl

    # Mutables:

    @property
    def catalog(self):
        return self._catalog

    @catalog.setter
    def catalog(self, val):
        self._catalog = val
        #self.discs.analyze()

    @property
    def cmap(self):
        return self._cmap

    @cmap.setter
    def cmap(self, val):
        #FIXME: find the parent class of cm
        #assert type(val) is type(cm.Greys), "cmap must be an instance of cm. \n" \
        #                                    "You can import it using:\n" \
        #                                    "from matplotlib import cm"
        self._cmap = val
        self._cmap.set_under("white")

    @property
    def pixels(self):
        return self._pixels

    @pixels.setter
    def pixels(self, val):
        self._pixels = val
        self._alm_is_outdated = True
        self._Cl_is_outdated = True

    # ------------------------
    #     Disc inner class
    # ------------------------

    class Disc:
        __slots__ = ['catalog',
                     'nside',
                     'R_times',
                     'inclusive',
                     'center_D_a',
                     'center_index',
                     'center_ang',
                     'center_vec',
                     'pixel_index',
                     'pixel_ang',
                     'pix2cent_rad',
                     'pix2cent_mpc',
                     'pix2cent_vec',
                     ]

        def __init__(self,
                     catalog,
                     nside,
                     R_times,
                     inclusive,
                     ):

            #FIXME: the whole catalog does not need to be passed to disc here
            #Check if this affects performance
            self.catalog = catalog
            self.nside = nside
            self.R_times = R_times
            self.inclusive = inclusive

            self.center_D_a = self.catalog.data.D_a

        '''
        # ------------------------
        #       finder methods
        # ------------------------
        #FIXME: Add warning message upon calling finder methods
        # suggest using the generator methods instead

        #FIXME: decide whether to keep this or discard it
        def analyze(self,):
            """
            Analyze the catalog and find the relevant pixels on the canvas

            Returns
            -------
            None
            """


            # update the index and angular location of the center pixel
            # self.find_centers_indx()
            # self.find_centers_ang()
            #
            # self.find_discs_indx(self.R_times)
            # self.find_discs_ang()
            # self.find_discs_2center_distance()


        def find_centers_indx(self):
            """
            Find the pixel indices of the halo centers

            Returns
            -------
            None
            Sets Canvas.centers_indx to array of pixels.
            Element [i] of the array points to the center of halo [i].

            """

            self.center_index = hp.ang2pix(self.nside,
                                           self.catalog.data.theta.to_list(),
                                           self.catalog.data.phi.to_list())

            print("Done! You can now get the center pixels using Canvas.centers_indx.")

        def find_centers_ang(self):
            """
            Store the theta and phi coordinates of the halos in
            Canvas.centers_ang

            Returns
            -------
            None
            """

            self.center_ang = np.asarray([self.catalog.data.theta.to_list(),
                                           self.catalog.data.phi.to_list()])

            print(
                "Done! You can now get the angular position of the discs using Canvas.centers_ang.")

        def find_centers_vec(self):
            """
            Find the unit vectors pointing to the halo centers

            Returns
            -------
            None
            Sets Canvas.centers_vec to array of pixels.
            Element [i] of the array points to the center of halo [i].

            """

            self.centers_vec = hp.ang2vec(self.catalog.data.theta.to_list(),
                                          self.catalog.data.phi.to_list())

            print("Done! You can now get the center pixel vectors using Canvas.centers_vec.")

        def find_discs_indx(self, R_times):
            """
            Find the pixel indices of discs of size k times R_200 around halo centers

            Parameters
            ----------
            R_times: int
            multiplicative factor indicating the extent of the queried disc in units of R_200

            Returns
            -------
            None

            Sets Canvas.discs_indx to a list of pixel index arrays. Element [i] of the list holds
            the
            pixel indices around halo [i].

            """

            # FIXME: list comprehension
            self.R_times = R_times
            self.pixel_index = ([np.asarray(
                hp.query_disc(self.nside,
                              (self.catalog.data.x[halo],
                               self.catalog.data.y[halo],
                               self.catalog.data.z[halo]),
                              R_times * transform.arcmin2rad(
                                  self.catalog.data.R_th_200c[halo]),
                              inclusive=self.inclusive,
                              )
                )
                for halo in range(self.catalog.size)])

            print("Done! You can now get the discs using Canvas.discs_indx.")

        def find_discs_ang(self):
            """
            Find the angular coordinates of the disc pixels

            Returns
            -------
            None
            """
            try:
                self.pixel_index
            except AttributeError:
                print("Canvas.discs_indx is not defined. Use Canvas.find_discs_indx to set it up.")

            # FIXME: list comprehension
            self.pixel_ang = [np.asarray(
                hp.pix2ang(self.nside, indx)
                )
                for indx in self.pixel_index]

            print("Done! You can now get the angular position of the discs using Canvas.discs_ang.")

        def find_discs_vec(self):
            """
            Find the unit vectors pointing to the disc pixels

            Returns
            -------
            None
            """
            try:
                self.discs_indx
            except AttributeError:
                print("Canvas.discs_indx is not defined. Use Canvas"
                  ".find_discs_indx to set it up.")

            # FIXME: list comprehension
            self.discs_vec = [np.asarray(
                hp.pix2vec(self.nside, indx)
                ).T
                              for indx in self.discs_indx]

            print("Done! You can now get the vectots pointing to the disc pixels using "
                  "Canvas.discs_vec.")

        def find_discs_2center_distance(self):
            """
            Find the angular distance [radians] of disc pixels to the halo center pixel

            Returns
            -------
            None
            """

            # squeeze the disc_ang arrays to remove redundant second dimensions
            # this is necessary at the moment to avoid a bug in healpy.rotator.angdist
            # when calculating the angdist o=for arrays of shape (2,1) and (2,)
            # the returned results is 3 dimensional instead of 1
            # squeezing the array will resolve the issue though
            # TODO: update this and post issue on healpy github

            # FIXME: list comprehension
            self.pixel_ang = [np.squeeze(self.pixel_ang[
                                             halo]) for halo in range(self.catalog.size)]

            # FIXME: list comprehension
            self.pix2cent_rad = [hp.rotator.angdist(self.pixel_ang[halo],
                                                         self.center_ang[:, halo])
                                      for halo in range(self.catalog.size)]

            # FIXME: list comprehension
            self.pix2cent_mpc = [self.center_D_a[halo] * self.pix2cent_rad[halo]
                                      for halo in range(self.catalog.size)]

        def find_discs_2center_vec(self):
            """
                Find the 3D unit vector pointing from the disc pixels to the halo center pixel

                Returns
                -------
                None
                """

            # if discs_vec does not exist, find it
            try:
                self.discs_vec
            except AttributeError:
                self.find_discs_vec()

            # if centers_vec does not exist, find it
            try:
                self.centers_vec
            except AttributeError:
                self.find_centers_vec()

            #FIXME: list comprehension
            self.discs_2center_vec = [Canvas._normalize_vec(self.discs_vec[halo] -
                                                          self.centers_vec[halo],
                                          axis=-1)
                                          for halo in range(self.catalog.size)]
        '''
        # ------------------------
        #    generator methods
        # ------------------------
        #TODO: Add doctring to the generator methods

        def gen_center_index(self, halo_list="All"):
            if halo_list is "All":
                halo_list = range(self.catalog.size)

            assert hasattr(halo_list, '__iter__')

            for halo in halo_list:
                yield hp.ang2pix(self.nside,
                                 self.catalog.data.theta[halo],
                                 self.catalog.data.phi[halo])

        def gen_center_ang(self, halo_list="All"):
            if halo_list is "All":
                halo_list = range(self.catalog.size)

            assert hasattr(halo_list, '__iter__')

            #TODO: check if this is faster with pandas .iterrows or .itertuples
            for halo in halo_list:
                yield (self.catalog.data.theta[halo],
                       self.catalog.data.phi[halo])

        def gen_center_vec(self, halo_list="All"):
            if halo_list is "All":
                halo_list = range(self.catalog.size)

            assert hasattr(halo_list, '__iter__')

            for halo in halo_list:
                yield hp.ang2vec(self.catalog.data.theta[halo],
                                 self.catalog.data.phi[halo])

        def gen_pixel_index(self, halo_list="All"):
            if halo_list is "All":
                halo_list = range(self.catalog.size)

            assert hasattr(halo_list, '__iter__')

            for halo in halo_list:
                yield hp.query_disc(self.nside,
                              (self.catalog.data.x[halo],
                               self.catalog.data.y[halo],
                               self.catalog.data.z[halo]),
                              self.R_times * transform.arcmin2rad(
                                  self.catalog.data.R_th_200c[halo]),
                              inclusive=self.inclusive,
                              )

        def gen_pixel_ang(self, halo_list="All"):
            if halo_list is "All":
                halo_list = range(self.catalog.size)

            assert hasattr(halo_list, '__iter__')

            for index in self.gen_pixel_index(halo_list):
                yield hp.pix2ang(self.nside, index)

        def gen_pixel_vec(self, halo_list="All"):
            """
            generate the unit vectors pointing to the disc pixels

            Returns
            -------
            None
            """
            if halo_list is "All":
                halo_list = range(self.catalog.size)

            assert hasattr(halo_list, '__iter__')

            for index in self.gen_pixel_index(halo_list):
                yield np.asarray(hp.pix2vec(self.nside, index)).T

        def gen_cent2pix_rad(self, halo_list="All"):
            if halo_list is "All":
                halo_list = range(self.catalog.size)

            assert hasattr(halo_list, '__iter__')

            for (pixel_ang, center_ang) in zip(self.gen_pixel_ang(halo_list),
                                               self.gen_center_ang(halo_list)):
                yield hp.rotator.angdist(np.squeeze(pixel_ang), center_ang)

        def gen_cent2pix_mpc(self, halo_list="All"):
            if halo_list is "All":
                halo_list = range(self.catalog.size)

            assert hasattr(halo_list, '__iter__')

            for (halo, pix2cent_rad) in zip(halo_list, self.gen_cent2pix_rad(halo_list)):
                yield self.center_D_a[halo] * pix2cent_rad

        def gen_cent2pix_hat(self, halo_list="All"):
            if halo_list is "All":
                halo_list = range(self.catalog.size)

            for (pix_vec, cent_vec) in zip(self.gen_pixel_vec(halo_list),
                                           self.gen_center_vec(halo_list)):
                yield Canvas._normalize_vec(pix_vec - cent_vec)

        def gen_cent2pix_mpc_vec(self, halo_list="All"):
            if halo_list is "All":
                halo_list = range(self.catalog.size)

            for (halo, pix_vec, cent_vec) in zip(halo_list,
                                                 self.gen_pixel_vec(halo_list),
                                                 self.gen_center_vec(halo_list)):
                yield self.center_D_a[halo] * (pix_vec - cent_vec)

    def instantiate_discs(self):
        """instantiate the discs attribute using the Disc class
        Useful when the disc generators are exhausted and need to be reset"""

        self.discs = self.Disc(self.catalog, self.nside, self.R_times, self.inclusive)

    #TODO: move to transform module
    @staticmethod
    def _normalize_vec(vec, axis=-1):
        """normalize_vec the input vector along the given axis"""

        norm = np.linalg.norm(vec, axis=axis)

        return np.true_divide(vec, np.expand_dims(norm, axis=axis))

    def clean(self):
        """
        Clean the canvas and set all pixels to zero

        Returns
        -------
        None
        """

        self.pixels = np.zeros(self.npix)

    def get_alm(self):
        """find the alm coefficients of the map"""

        self._alm = hp.map2alm(self.pixels, lmax=self.lmax)
        print("results saved in canvas.alm")
        self._alm_is_outdated = False


    def get_Cl(self, save_alm=True):
        """find the power spectrum of the map (.pixels)"""

        if save_alm:
            if self._alm_is_outdated:
                self.get_alm()

            self._Cl = hp.alm2cl(self.alm, lmax=self.lmax)

        else:
            self._Cl = hp.anafast(self.pixels, lmax=self.lmax)

        self._Cl_is_outdated = False

    # ------------------------
    #  visualization  methods
    # ------------------------
    #FIXME: remove graticule args

    def _viewer(self,
                map_,
                projection="mollview",
                #graticule=True,
                min=None,
                max=None,
                *args,
                **kwargs):
        """
        wrapper for healpy visualization functions

        Returns
        -------
        None
        """

        # select healpy projection type (e.g. mollview, cartview)
        hp_viewer = self._proj_dict[projection]

        #if graticule: hp.graticule()

        hp_viewer(map_,
                  cmap=self.cmap,
                  min=min,
                  max=max,
                  *args,
                  **kwargs,
                  )

    def show_halo_centers(self,
                          projection="mollweide",
                          graticule=True,
                          marker="o",
                          color=None,
                          s=None,
                          *args,
                          **kwargs,
                          ):

        # TODO: implement quiver on the sphere

        try:
            # draw and empty map
            self._viewer(projection=projection,)
        except TypeError:
            # get around the bug in healpy
            map_ = np.zeros(self.npix) + np.inf
            cbar = False
            self._viewer(map_,
                         projection=projection,
                         cbar=cbar,
                         *args,
                         **kwargs,
                         )

        if graticule:
            hp.graticule()

        if s is None:
            s = np.log(self.catalog.data.M_200c)

        hp.projscatter(self.catalog.data.theta,
                       self.catalog.data.phi,
                       color=color,
                       s=s,
                       marker=marker,
                       )

    def show_discs(self,
                   projection="mollweide",
                   graticule=False,
                   *args,
                   **kwargs,
                   ):

        # select healpy projection type (e.g. mollview, cartview)
        #viewer = self._proj_dict[projection]
        junk_pixels = np.zeros(self.npix)

        def set_to_1(disc):
            junk_pixels[disc] = 1

        [set_to_1(disc) for disc in self.discs.gen_pixel_index()]

        if graticule: hp.graticule()

        self._viewer(junk_pixels,
                     projection=projection,
                     *args,
                     **kwargs,
                     )

        del junk_pixels

    def show_map(self,
                 projection="mollweide",
                 graticule=True,
                 *args,
                 **kwargs):

        self._viewer(self.pixels,
                     projection=projection,
                     #graticule=graticule,
                     *args,
                     **kwargs,
                     )
        #TODO: add min max args

    # ------------------------
    #  saving/loading  methods
    # ------------------------

    def save_map_to_file(self,
                         filename=None,
                         prefix=None,
                         suffix=None,
                         overwrite=True,
                         ):
        """save the healpy map to file

        Parameters
        ----------
        filename: str
            custom file name; overrides the prefix and suffix and default file name

        prefix: str
            prefix string to be added to the beginning of the default file name

        suffix: str
            suffix string to be added to the end of default file name

        """

        if prefix:
            if str(prefix)[-1] != "_":
                prefix = "".join([prefix, "_"])
        if suffix:
            if str(suffix)[0] != "_":
                suffix = "".join(["_", suffix])

        if filename is None:
            #TODO: complete this
            filename = f"{str(prefix or '')}" \
                       f"{self.template_name}" \
                       f"_NSIDE={self.nside}" \
                       f"{str(suffix or '')}" \
                       f".fits"

        hp.write_map(filename,
                     self.pixels,
                     overwrite=overwrite)

    def load_map_from_file(self,
                           filename=None,
                           prefix=None,
                           suffix=None,
                           inplace=True,
                           ):
        """save the healpy map to file

        Parameters
        ----------
        filename: str
            custom file name; overrides the prefix and suffix and default file name
        prefix: str
            prefix string to be added to the beginning of the default file name

        suffix: str
            suffix string to be added to the end of default file name

        inplace: bool
            if True, canvas.pixels will be loaded with the map from file
        """

        if prefix:
            if str(prefix)[-1] != "_":
                prefix = "".join([prefix, "_"])
        if suffix:
            if str(suffix)[0] != "_":
                suffix = "".join(["_", suffix])

        if filename is None:
            #TODO: complete this
            filename = f"{str(prefix or '')}" \
                       f"{self.template_name}" \
                       f"_NSIDE={self.nside}" \
                       f"{str(suffix or '')}" \
                       f".fits"

        if inplace:
            self.pixels = hp.read_map(filename)
        else:
            return hp.read_map(filename)

    def save_Cl_to_file(self,
                        prefix=None,
                        suffix=None,
                        filename=None):
        """save the map power spectrum to file

        Parameters
        ----------
        prefix: str
            prefix string to be added to the beginning of the default file name

        suffix: str
            suffix string to be added to the end of default file name

        filename: str
            custom file name; overrides the prefix and suffix and default file name
        """
        if prefix:
            if str(prefix)[-1] != "_":
                prefix = "".join([prefix, "_"])
        if suffix:
            if str(suffix)[0] != "_":
                suffix = "".join(["_", suffix])

        if filename is None:
            #TODO: complete this
            filename = f"{str(prefix or '')}" \
                       f"{self.template_name}" \
                       f"_NSIDE={self.nside}" \
                       f"{str(suffix or '')}"

        print(filename)
        np.savez(filename,
                 ell=self.ell,
                 Cl=self.Cl,
                 Dl=self.Dl)

    # ----------------
    # Stacking methods
    # ----------------

    def cutouts(self,
                halo_list="all",
                lon_range=[-1, 1],  #longitute range in degrees
                lat_range=None,  #latitude range in degrees
                xpix=200,
                ypix=None,
                apply_func=None,
                **func_kwargs,
                ):
        """
        Generate cutouts of angular size lon_range x lat_range around halo center with xpix & ypix
        pixels on each side.

        *This method uses Healpy's projector.CartesianProj class to perform the cartesian
        projection.

        Parameters
        ----------
        halo_list:
            index of halos to consider (e.g. [1,2,5,10]).
            goes through all the halos in the catalog when set to "all".
        lon_range:
            range of longitutes to cut around the halo center in degrees.
            e.g. [-1,1] cuts out 1 degree on each side of the halo.
            same as lon_range in healpy
        lat_range:
            range of longitutes to cut around the halo center in degrees.
            by default (None) it is set equal to lon_range.
            same as lat_range in healpy
        xpix:
            number of pixels on the x axis
            same as xpix in healpy
        ypix:
            number of pixels on the y axis
            by default (None) it is set equal to xrange
            same as ypix in healpy
        apply_func:
            function to apply to the patch after cutting it out. THe first argument of the
            function must be the input patch.


        Example:

            def linear_transform(patch, slope, intercept):
                return slope * patch + intercept

        func_kwargs:
            keyword arguments to pass to apply_func

            Example usage:

            cutouts(apply_func=linear_transform,
                    slope=2,
                    intercept=1)

            if the func_kwargs are scalars, they will be the same for all the halos in apply_func.
            If they are arrays or lists, their lengths must be the same as the catalog size.

        Returns
        -------
        generator
        """

        if lat_range is None:
            lat_range = lon_range
        if halo_list is "all":
            halo_list = range(self.catalog.size)
        #pdb.set_trace()
        # match the size of the args and kwargs dataframes
        # if func_kwargs are scalars, extend then to the size of the catalog
        # TODO: rewrite using _check_template_args()?
        for key, value in func_kwargs.items():
            if not hasattr(value, "__len__"):
                func_kwargs[key] = [value]


        func_kwargs_df = pd.DataFrame(func_kwargs)
        if len(func_kwargs_df) == 1:
            func_kwargs_df = pd.concat([func_kwargs_df]*len(halo_list),
                                           ignore_index=True)

        # make sure the df index matches the halo_list
        if len(func_kwargs_df.index) == len(halo_list):
            func_kwargs_df.index = halo_list

        cart_projector = hp.projector.CartesianProj(lonra=lon_range, latra=lat_range,
                                                    xsize=xpix, ysize=ypix,
                                                    #*args, **kwargs,
                                                    )

        for halo in halo_list:
            lon, lat = self.catalog.data[["lon", "lat"]].loc[halo]
            cut_out = cart_projector.projmap(self.pixels,
                                            rot=(lon, lat),
                                            vec2pix_func=partial(hp.vec2pix, self.nside))
            if apply_func:
                if func_kwargs:
                    func_dict = {**func_kwargs_df.loc[halo]}
                else:
                    func_dict = {}
                cut_out = apply_func(cut_out, **func_dict)
            yield cut_out

    def stack_cutouts(self,
                      halo_list="all",
                      lon_range=[-1, 1],  #longitute range in degrees
                      lat_range=None,  #latitude range in degrees)
                      xpix=200,
                      ypix=None,
                      inplace=True,
                      with_ray=False,
                      apply_func=None,
                      **func_kwargs,
                      ):
        """Stack cutouts of angular size lon_range x lat_range around halo center with xpix & ypix
        pixels on each side. apply_func is applied to each cutout before stacking

        *This method uses Healpy's projector.CartesianProj class to perform the cartesian
        projection.

        Parameters
        ----------
        halo_list:
            index of halos to consider (e.g. [1,2,5,10]).
            goes through all the halos in the catalog when set to "all".
        lon_range:
            range of longitutes to cut around the halo center in degrees.
            e.g. [-1,1] cuts out 1 degree on each side of the halo.
            same as lon_range in healpy
        lat_range:
            range of longitutes to cut around the halo center in degrees.
            by default (None) it is set equal to lon_range.
            same as lat_range in healpy
        xpix:
            number of pixels on the x axis
            same as xpix in healpy
        ypix:
            number of pixels on the y axis
            by default (None) it is set equal to xrange
            same as ypix in healpy
        inplace:
            if True, the result is saved in canvas.stack. Otherwise the stack is returned as outpu.
        with_ray:
            if True, stacking is be performed in parallel using ray.
        apply_func:
            function to apply to the patch after cutting it out. THe first argument of the
            function must be the input patch.

            Example:

            def linear_transform(patch, slope, intercept):
                return slope * patch + intercept

        func_kwargs:
            keyword arguments to pass to apply_func

            Example usage:

            stack_cutouts(halo_list=np.arange(10),
                          apply_func=linear_transform,
                          inplace=True,
                          slope=2,
                          intercept=1)

            This will apply the function linear_transform to the first 10 halos and stacks them
            together in canvas.stack.

            if the func_kwargs are scalars, they will be the same for all the halos in apply_func.
            If they are arrays or lists, their lengths must be the same as the catalog size.

        Returns
        -------
        np.ndarray
        or None (if inplace=True)
        """

        # None values of lat_range  will be fixed in cutouts()

        if halo_list is "all":
            halo_list = range(self.catalog.size)

        if ypix is None:
            ypix = xpix

        # setup the stack to accumulate cutouts
        stack = np.zeros((xpix,ypix))
        #stack.setflags(write=True)

        if with_ray:
            print("Stacking in parallel with ray...")
            print("progress bar is not available in parallel mode.")
            # count the number of available cpus
            import psutil
            n_cpus = (psutil.cpu_count(logical=True))
            print(f"n_cpus = {n_cpus}")
            ray.init(num_cpus=n_cpus)

            # put the stack in the object store
            shared_stack = ray.put(stack.reshape(-1))

            # split the halo list into batches
            print(f"Stacking {n_cpus} batches")

            halo_batches = np.array_split(range(self.catalog.size), n_cpus)

            # TODO: refactor this with the previous method
            for key, value in func_kwargs.items():
                if not hasattr(value, "__len__"):
                    func_kwargs[key] = [value]

            func_kwargs_df = pd.DataFrame(func_kwargs)
            if len(func_kwargs_df) == 1:
                func_kwargs_df = pd.concat([func_kwargs_df] * len(halo_list),
                                           ignore_index=True)

            # setup the stack generator
            #cutout_gen_batches = [self.cutouts(halo_batch, lon_range, lat_range, xpix, ypix,
            #                                apply_func, **func_kwargs_df.loc[halo_batch])
            #                    for halo_batch in halo_batches]

            from functools import partial
            cutout_generator = partial(self.cutouts,
                                       lon_range=lon_range,
                                       lat_range=lat_range,
                                       xpix=xpix,
                                       ypix=ypix,
                                       apply_func=apply_func)

            print(cutout_generator)

            for halo_batch in halo_batches:
                result = self._stack_batch.remote(shared_stack,
                                                  halo_batch,
                                                  cutout_generator,
                                                  func_kwargs_df)

            stack = np.copy(ray.get(result)).reshape(xpix, ypix)
            ray.shutdown()
        else:
            # setup the stack generator
            cutout_generator = self.cutouts(halo_list, lon_range, lat_range, xpix, ypix,
                                            apply_func, **func_kwargs)
            for cut_out in tqdm(cutout_generator, total=len(halo_list)):
                stack += cut_out

        print("Checkout the result with canvas.stack")
        if inplace:
            self.stack = stack
        else:
            return stack

    @ray.remote
    def _stack_batch(shared_stack, halo_batch, cutout_generator, func_kwargs_df):

        for cutout in cutout_generator(halo_list=halo_batch, **func_kwargs_df.loc[halo_batch]):

            cutout = cutout.reshape(-1)
            np.add.at(shared_stack, np.arange(len(cutout)), cutout)

        return shared_stack

    # -----------------
    # Add CMB and Noise
    # -----------------

    def add_cmb(self,
                Cl="LCDM",
                mode="TT",
                lmax=None,
                inplace=True,
                weight=1,
                *args,
                **kwargs):
        """
        Add CMB to the pixels
        If Cl array is not provided, a Lambda-CDM power spectrum is loaded from disc

        Parameters
        ----------
        Cl:
            Input CMB Power Spectrum
            The default keyword 'LCDM' loads a CAMB generated power spectrum from disc

        mode:
            'TT' for Temperature
            Note: 'EE' and 'BB' for polarization are currently unavailable

        lmax:
            Maximum ell mode to include in the CMB power spectrum

        inplace:
            If True, the result will be added to canvas.pixels
            Otherwise the generated CMB map will be returned as output

        weight:
            The multiplicative factor for the generated CMB pixels

        args:
            *args to be passed to healpy.synfast(*args)

        kwargs
            *kwargs to be passed to healpy.synfast(**kwargs)

        Returns
        -------
        None or np.ndarray
        The generated CMB map has the same NSIDE as the canvas.pixels map
        """

        assert mode == "TT", "Currently only temperature is supported."

        if lmax is None:
            lmax = 3 * self.nside -1
        if Cl is "LCDM":
            # TODO: add lmax implementation
            Cl_file = utilities.get_CMB_Cl(lmax=lmax, mode=mode)
            Cl = Cl_file

        # TODO: add to __init__ and make readonly?
        try:
            self.cmb # see if self.cmb exists and raise an error if it does
            raise CMBAlreadyAdded("CMB has been already added. You can remove it using "
                                  "canvas.remove_cmb()")
        except AttributeError:
            # add self.cmb if it does not already exist
            self.cmb = weight * hp.synfast(Cl, self.nside, *args, **kwargs)

        if inplace:
            self.pixels += self.cmb
        else:
            return self.cmb

    def remove_cmb(self):
        """remove cmb from the pixels"""
        try:
            self.pixels -= self.cmb
            del(self.cmb)
            print("CMB removed from canvas.pixels")
        except AttributeError:
            print("canvas.cmb not Found")

    def add_noise(self,
                  Nl="Planck",
                  mode="TT",
                  frequency=[217],
                  lmax=None,
                  sigma_n=None,
                  fwhm_b=None, #FIXME: does this clash with synfast arg fwhm?
                  apply_beam=False,
                  inplace=True,
                  weight=1,
                  *args,
                  **kwargs):
        """
        Add Noise to the pixels.
        The Nl can be either provided directly as an array, or as a keyword using the name of an
        experiment. The list of all available experiments can be found in astropaint/lib/noise.yml.

        Parameters
        ----------
        Nl:
            Input Noise Power Spectrum.
            - If Nl is an array, it will be used as the noise power spectrum Nl.
            - If Nl is a string (e.g. 'Planck', 'SO', or 'S4') the noise configuration for
            the selected frequency channel will be read from the noise.yml file. Arbitrary noise
            configurations can be added to this file and then called here (see
            lib.misc.get_experiment_Nl for details).
            - If Nl is set to 'white', then sigma_n and fwhm_b will be used to construct a
            white noise power spectrum on the fly (see lib.misc.get_custom_Nl for details).

        mode:
            'TT' for Temperature
            Note: 'EE' and 'BB' for polarization are currently unavailable

        frequency [GHz]:
            Frequency channels at which the noise will be calculated.
            If a list is provided, the final noise will be the combination of all channels.

        lmax:
            Maximum ell mode to include in the noise power spectrum

        sigma_n:
            For Nl='white', this will be used as the noise level sigma [uK-arcmin], i.e.

            w_inverse = arcmin2rad(sigma_n) ** 2
            Nl = w_inverse (for each ell)

        fwhm_b:
            if apply_beam=True, this will be used as the beam Full-Width-Half-Maximum (FWHM), i.e.

            fwhm = arcmin2rad(np.asarray(fwhm))
            sigma_theta = fwhm ** 2 / 8 / np.log(2)
            B2l = np.exp(-L * (L + 1) * sigma_theta

        apply_beam:
            If True, the Noise power spectrum will be divided by the Beam spectrum B2l

        inplace:
            If True, the result will be added to canvas.pixels
            Otherwise the generated noise map will be returned as output

        weight:
            The multiplicative factor for the generated CMB pixels

        args:
            *args to be passed to healpy.synfast(*args)

        kwargs
            *kwargs to be passed to healpy.synfast(**kwargs)

        Returns
        -------
        None or np.ndarray
        The generated Noise map has the same NSIDE as the canvas.pixels map
        """

        assert mode == "TT", "Currently only temperature is supported."

        noise_yml = utilities.load_noise_yaml()
        noise_experiments = noise_yml.keys()

        if lmax is None:
            lmax = 3 * self.nside - 1

        if type(Nl) in (np.ndarray, list):
            # if Nl is a list or numpy array carry ony
            pass
        elif Nl in noise_experiments:
            # check to see if the name is in the noise.yml file
            print(f"Loading noise configuration for {Nl} from astropaint/lib/noise.yml\n")
            Nl_exp = utilities.get_experiment_Nl(lmax=lmax, name=Nl, frequency=frequency,
                                                 apply_beam=apply_beam)
            Nl = Nl_exp
        elif Nl.lower() == "white":
            # build a custom white noise model
            print(f"Building custom white noise configuration\n")
            Nl_exp = utilities.get_custom_Nl(lmax=lmax, sigma_n=sigma_n, fwhm=fwhm_b,
                                             frequency=frequency, apply_beam=apply_beam)
            Nl = Nl_exp

        # TODO: add to __init__ and make readonly?
        try:
            self.noise  # see if self.cmb exists and raise an error if it does
            raise NoiseAlreadyAdded("Noise has been already added. You can remove it using "
                                  "canvas.remove_noise()")
        except AttributeError:
            # add self.cmb if it does not already exist
            self.noise = weight * hp.synfast(Nl, self.nside, *args, **kwargs)

        if inplace:
            self.pixels += self.noise
        else:
            return weight * self.noise #TODO: Check this

    def remove_noise(self):
        """Remove canvas.noise from the pixels
        """
        try:
            self.pixels -= self.noise
            del (self.noise)
            print("Noise removed from canvas.pixels")
        except AttributeError:
            print("canvas.noise not Found")

    def beam_smooth(self,
                    fwhm_b=0.0,
                    sigma_b=None,
                    *args,
                    **kwargs):
        """
        Smoothes canvas.pixels with a gaussian beam using healpy.sphtfunc.smoothing

        Parameters
        ----------
        fwhm_b
        sigma_b
        args
        kwargs

        Returns
        -------
        None
        """

        self.pixels = hp.smoothing(self.pixels, fwhm=fwhm_b, sigma=sigma_b, *args, **kwargs)

<<<<<<< HEAD
    def cut_alm(self, lmin=0, lmax=None, inplace=True):
=======
    def mask_alm(self, lmin=0, lmax=None, inplace=True):
>>>>>>> a171a2f5
        """only keep alms in the range between lmin and lmax (inclusive)"""

        if lmax is None:
            lmax = self.lmax

        assert lmin == int(lmin) and lmax == int(lmax); "lmin and lmax must be integers"

        alm = self.alm

        fl = np.zeros(lmax+1)
        fl[lmin:lmax+1] = 1

<<<<<<< HEAD
        import matplotlib.pyplot as plt
        plt.plot(fl)

=======
>>>>>>> a171a2f5
        alm = hp.almxfl(alm, fl)
        if inplace:
            self._alm = alm
            self._alm_is_outdated = False

            self._pixels = hp.alm2map(self._alm, nside=self.nside)
            self._Cl_is_outdated = True
        else:
            return alm

    def almxfl(self, fl, inplace=True):
        """wrapper for healpy.almxfl
        multiplies the alms by the array fl (lmin=0, to lmax=3*nside+1)"""

        alm = hp.almxfl(self.alm, fl, inplace=False)

        if inplace:
            self._alm = alm
            self._Cl_is_outdated = True

        else:
            return alm



#########################################################
#                   Painter Object
#########################################################

class Painter:

    """
    Painter object sprays a signal over the canvas using a template
    """

    def __init__(self,
                 template,
                 ):

        self.template = template
        #self._analyze_template()

    # ------------------------
    #       properties
    # ------------------------

    # Mutables:

    @property
    def template(self):
        return self._template

    @template.setter
    def template(self, val):
        self._template = val
        self.R_arg_indx = self._analyze_template()
        #self._check_template()

    # ------------------------
    #         methods
    # ------------------------

    def spray(self,
              canvas,
              distance_units="Mpc",
              with_ray=False,
              **template_kwargs):

        """
        #TODO: add example

        Parameters
        ----------
        canvas
        distance_units
        template_kwargs

        Returns
        -------

        """
        print("Painting the canvas...")

        # prepare the data frame to be used when spraying the canvas
        spray_df = self._shake_canister(canvas, template_kwargs)
        template = self.template

        assert distance_units.lower() in ["mpc", "mpcs", "megaparsecs", "megaparsec"],\
            "For now the distance unit has to be megaparsecs but we will add other units soon. " \
            "Post an issue on the github repository if you want a specific distance unit to be " \
            "added."

        # check the units
        #if distance_units.lower() in ["mpc", "megaparsecs", "mega parsecs"]:
        #    R_pix2cent = canvas.discs.gen_cent2pix_mpc
        #elif distance_units.lower() in ["radians", "rad", "rads"]:
        #     R_pix2cent = canvas.discs.gen_cent2pix_rad
        # else:
        #     raise KeyError("distance_units must be either 'mpc' or 'radians'.")



        R_mode = self.template_args_list[self.R_arg_indx]

        if R_mode is "R":
            R_pix2cent = canvas.discs.gen_cent2pix_mpc
        if R_mode is "R_vec":
            R_pix2cent = canvas.discs.gen_cent2pix_mpc_vec

        if not with_ray:

            for halo, R, pixel_index in tqdm(zip(range(canvas.catalog.size),
                                                  R_pix2cent(),
                                                  canvas.discs.gen_pixel_index()),
                                             total=canvas.catalog.size):

                spray_dict = {R_mode: R, **spray_df.loc[halo]}
                np.add.at(canvas.pixels,
                          pixel_index,
                          template(**spray_dict))


        elif with_ray:
            print("Spraying in parallel with ray...")
            print("progress bar is not available in parallel mode.")

            # count the number of available cpus
            import psutil
            n_cpus = (psutil.cpu_count(logical=True))
            print(f"n_cpus = {n_cpus}")
            ray.init(num_cpus=n_cpus)

            # put the canvas pixels in the object store
            shared_pixels = ray.put(canvas.pixels)

            # split the halo list into batches
            print(f"Spraying {n_cpus} batches")
            halo_batches = np.array_split(range(canvas.catalog.size), n_cpus)

            # set local pointers to the pixel generator and template
            gen_pixel_index = canvas.discs.gen_pixel_index
            template = self.template

            for halo_batch in halo_batches:
                # _paint the shared pixels array in batches with ray
                result = self._paint_batch.remote(shared_pixels,
                                                  halo_batch,
                                                  R_mode,
                                                  R_pix2cent,
                                                  gen_pixel_index,
                                                  template,
                                                  spray_df)


            # put the batches together and shut down ray
            canvas.pixels = np.copy(ray.get(result))
            ray.shutdown()
        print("Your artwork is finished. Check it out with Canvas.show_map()")

        # activate the canvas.pixels setter
        #canvas.pixels = canvas.pixels

    # TODO: Remove this
    @ray.remote
    def _paint(shared_pixels, pixel_index, template):
        np.add.at(shared_pixels, pixel_index, template)
        return shared_pixels

    @ray.remote
    def _paint_batch(shared_pixels, halo_batch, R_mode, R_pix2cent, gen_pixel_index, template,
                     spray_df):
        # for halo, R, pixel_index in zip(halo_batch,
        #                                 r_pix2cent(halo_list=halo_batch),
        #                                 gen_pixel_index(halo_list=halo_batch)):
        #     np.add.at(shared_pixels, pixel_index, template(R, **spray_df.loc[halo]))
        #
        for halo, R, pixel_index in zip(halo_batch,
                                        R_pix2cent(halo_list=halo_batch),
                                        gen_pixel_index(halo_list=halo_batch)):
            spray_dict = {R_mode: R, **spray_df.loc[halo]}
            np.add.at(shared_pixels,
                      pixel_index,
                      template(**spray_dict))

        return shared_pixels

    def _analyze_template(self):
        """
        Get the template name and list of arguments

        Returns
        -------
        index of R or R_vec argument
        """

        self.template_name = self.template.__name__

        # get the list of args and keyword args
        self.template_args_list = inspect.getfullargspec(self.template).args
        self.template_kwargs_list = inspect.getfullargspec(self.template).kwonlyargs

        # remove self and cls from the arguments
        #TODO: automate this for any argumen name
        try:
            self.template_args_list.remove("self")
        except ValueError:
            pass

        try:
            self.template_args_list.remove("cls")
        except ValueError:
            pass


        # print out the list of args and kwargs
        message = f"The template '{self.template_name}' takes in the following arguments:\n" \
                  f"{self.template_args_list}\n"

        if len(self.template_kwargs_list) > 0:
            message += f"and the following keyword-only arguments:\n" \
                       f"{self.template_kwargs_list}"

        # make sure either R (distance) or R_vec are in the argument list
        # but not both!
        assert sum([arg in self.template_args_list for arg in ['R', 'R_vec']]) == 1,\
            "Either 'R' or 'R_vec' must be a template argument (only one of them and not both)."

        # TODO: Relax this constraint
        # make sure either r or r_vec appears as the first argument
        #assert self.template_args_list[0] in ['R', 'R_vec'], \
        #    "Either 'R' or 'R_vec' must be the template's first argument"

        # find the index of 'R' or 'R_vec'
        try:
            R_arg_index = self.template_args_list.index("R")
        except ValueError:
            R_arg_index = self.template_args_list.index("R_vec")


        print(message)
        return R_arg_index

    def _check_template_kwargs(self, **template_kwargs):
        """Ensure the template_kwargs is pandas compatible"""

        if template_kwargs:
            try:
                #TODO: find the type of input (scalar, array, DF)?
                for key, value in template_kwargs.items():
                    if not hasattr(value, "__len__"):
                        template_kwargs[key] = [value]

                template_kwargs_df = pd.DataFrame(template_kwargs)
                return template_kwargs_df

                #self.template_kwargs_data = pd.DataFrame(template_kwargs)
            except:
                raise
        else:
            #TODO: add warning if template has kwargs but no template_kwargs are provided
            print("No template_kwargs provided")

            return None


    def _check_template_args(self, catalog):
        """Check to see if the template profile function arguments exist in the catalog """

        # check the canvas catalog and make sure all the template arguments are already there
        params_not_found = []
        #params_not_found_anywhere = []
        for parameter in self.template_args_list[1:]:
            try:
                catalog.data[parameter]
            except KeyError:
                params_not_found.append(parameter)

        if len(params_not_found) > 0:
            print("The following parameters were not found in the canvas.catalog.data\n"
                  f"{params_not_found}\n"
                  "Make sure you pass them as kwargs (key=value), dictionary (**dict), or Pandas "
                  "DataFrame (**df) in the .spray method. Check the spray docstring"
                  "(.spray.__doc__) for examples. ")


        parameters = list(set(self.template_args_list[1:]) - set(params_not_found))

        template_args_df = catalog.data[parameters]
        return template_args_df

    def _shake_canister(self, canvas, template_kwargs):
        """prepare a dataframe to be used by the spray method"""

        # set template name on canvas
        canvas.template_name = self.template.__name__

        #TODO: check the arg list and if the parameter is not in the catalog add it there

        # TODO: check the length and type of the extra_params

        # if it's a scalar dictionary extend it to the size of the catalog
        # also make sure the length matches the size of the catalog


        # convert the template_kwargs into a dataframe
        template_kwargs_df = self._check_template_kwargs(**template_kwargs)
        # use template args to grab the relevant columns from the catalog dataframe
        template_args_df = self._check_template_args(canvas.catalog)

        # match the size of the args and kwargs dataframes
        # if template kwargs are scalars, extend then to the size of the catalog
        if template_kwargs_df is None:
            pass
        elif len(template_kwargs_df) == 1:
            template_kwargs_df = pd.concat([template_kwargs_df]*len(template_args_df),
                                           ignore_index=True)

        #TODO: check for other conditions (e.g. longer len, shorter, etc.)

        # concatenate the two dataframes together
        spray_df = pd.concat((template_args_df, template_kwargs_df), axis=1)
        print(f"spray_df.columns = {spray_df.columns}")

        return spray_df


<|MERGE_RESOLUTION|>--- conflicted
+++ resolved
@@ -714,7 +714,6 @@
                          (self.data.theta < theta_range[1]) &
                          (self.data.phi > phi_range[0]) &
                          (self.data.phi < phi_range[1])]
-<<<<<<< HEAD
 
         if inplace:
             self.data = data
@@ -736,29 +735,6 @@
         # check to see if the pixel is masked
         is_in_mask = mask[angs] >= threshold
 
-=======
-
-        if inplace:
-            self.data = data
-        else:
-            return data
-
-    def cut_mask(self, mask, threshold=0.5, inplace=True):
-        """cut the catalog according to the input mask
-        halos outside of the mask (mask<threshold) will be discarded"""
-
-        # make sure npix is valid and then get the corresponding nside
-        npix = len(mask)
-        assert hp.isnpixok(npix), "bad number of pixels"
-        nside = hp.npix2nside(npix)
-
-        # find the pixels where each halo lies in
-        angs = hp.ang2pix(nside, *self.data[["lon", "lat"]].values.T, lonlat=True)
-
-        # check to see if the pixel is masked
-        is_in_mask = mask[angs] >= threshold
-
->>>>>>> a171a2f5
         # slice the halos outside the mask
         data = self.data[is_in_mask]
 
@@ -2037,11 +2013,7 @@
 
         self.pixels = hp.smoothing(self.pixels, fwhm=fwhm_b, sigma=sigma_b, *args, **kwargs)
 
-<<<<<<< HEAD
-    def cut_alm(self, lmin=0, lmax=None, inplace=True):
-=======
     def mask_alm(self, lmin=0, lmax=None, inplace=True):
->>>>>>> a171a2f5
         """only keep alms in the range between lmin and lmax (inclusive)"""
 
         if lmax is None:
@@ -2054,12 +2026,6 @@
         fl = np.zeros(lmax+1)
         fl[lmin:lmax+1] = 1
 
-<<<<<<< HEAD
-        import matplotlib.pyplot as plt
-        plt.plot(fl)
-
-=======
->>>>>>> a171a2f5
         alm = hp.almxfl(alm, fl)
         if inplace:
             self._alm = alm
